/*
 * © 2023 Snyk Limited
 *
 * Licensed under the Apache License, Version 2.0 (the "License");
 * you may not use this file except in compliance with the License.
 * You may obtain a copy of the License at
 *
 *     http://www.apache.org/licenses/LICENSE-2.0
 *
 * Unless required by applicable law or agreed to in writing, software
 * distributed under the License is distributed on an "AS IS" BASIS,
 * WITHOUT WARRANTIES OR CONDITIONS OF ANY KIND, either express or implied.
 * See the License for the specific language governing permissions and
 * limitations under the License.
 */
package main

import (
	"context"
	"flag"
	"fmt"
	"os"

	"github.com/snyk/kubernetes-scanner/build"
	"github.com/snyk/kubernetes-scanner/internal/backend"
	"github.com/snyk/kubernetes-scanner/internal/config"
	"github.com/snyk/kubernetes-scanner/internal/controller"
	"github.com/snyk/kubernetes-scanner/internal/retry"
	"github.com/snyk/kubernetes-scanner/licenses"

	_ "k8s.io/client-go/plugin/pkg/client/auth"
	ctrl "sigs.k8s.io/controller-runtime"
	"sigs.k8s.io/controller-runtime/pkg/log/zap"
	ctrlmetrics "sigs.k8s.io/controller-runtime/pkg/metrics"
)

func main() {
	var (
		printVersion = flag.Bool("version", false, "print the version of the kubernetes-scanner and exit")
		configFile   = flag.String("config", "/etc/kubernetes-scanner/config.yaml", "defines the location of the config file")
		showLicenses = flag.Bool("licenses", false, "show license information")
	)

	flag.Parse()

	switch {
	case *printVersion:
		fmt.Println(build.Version())

	case *showLicenses:
		os.Exit(licenses.Print())

	default:
		os.Exit(runController(*configFile))
	}
}

func runController(configFile string) (code int) {
	zapOpts := []zap.Opts{}
	cfg, err := config.Read(configFile)
	if err != nil {
		ctrl.SetLogger(zap.New(zapOpts...))
		ctrl.Log.Error(err, "error reading config file")
		return 1
	}

	if level, _ := cfg.Logging.ZapLevel(); level != nil {
		zapOpts = append(zapOpts, zap.Level(level))
	}
	ctrl.SetLogger(zap.New(zapOpts...))

	backend := backend.New(cfg.ClusterName, cfg.Egress, ctrlmetrics.Registry)
<<<<<<< HEAD
	for _, org := range cfg.Organizations() {
		err := retry.Retry(ctrl.Log, retry.Seconds(5, 5), func() error {
			ctrl.Log.Info("sanity checking backend config", "org_id", org)
			return backend.SanityCheck(context.Background(), org)
		})
		if err != nil {
			ctrl.Log.Error(err, "sanity check failed")
			return 1
		}
=======
	err = retry.Retry(ctrl.Log, 3, 5*time.Second, func() error {
		ctrl.Log.Info("sanity checking backend")
		return backend.SanityCheck(context.Background())
	})
	if err != nil {
		ctrl.Log.Error(err, "sanity check failed")
		return 1
>>>>>>> 534a00e5
	}

	mgr, err := controller.New(cfg, backend)
	if err != nil {
		ctrl.Log.Error(err, "error setting up controller")
		return 1
	}

	ctrl.Log.Info("starting manager")
	if err := mgr.Start(ctrl.SetupSignalHandler()); err != nil {
		ctrl.Log.Error(err, "error running manager")
		return 1
	}

	return 0
}<|MERGE_RESOLUTION|>--- conflicted
+++ resolved
@@ -70,25 +70,13 @@
 	ctrl.SetLogger(zap.New(zapOpts...))
 
 	backend := backend.New(cfg.ClusterName, cfg.Egress, ctrlmetrics.Registry)
-<<<<<<< HEAD
-	for _, org := range cfg.Organizations() {
-		err := retry.Retry(ctrl.Log, retry.Seconds(5, 5), func() error {
-			ctrl.Log.Info("sanity checking backend config", "org_id", org)
-			return backend.SanityCheck(context.Background(), org)
-		})
-		if err != nil {
-			ctrl.Log.Error(err, "sanity check failed")
-			return 1
-		}
-=======
-	err = retry.Retry(ctrl.Log, 3, 5*time.Second, func() error {
+	err = retry.Retry(ctrl.Log, retry.Seconds(5, 5), func() error {
 		ctrl.Log.Info("sanity checking backend")
 		return backend.SanityCheck(context.Background())
 	})
 	if err != nil {
 		ctrl.Log.Error(err, "sanity check failed")
 		return 1
->>>>>>> 534a00e5
 	}
 
 	mgr, err := controller.New(cfg, backend)
